--- conflicted
+++ resolved
@@ -18,13 +18,9 @@
 
 **NOTICE:** You have to use the same prometheus crate version that is used by
 this crate to make sure that the global registrar use by the prometheus macros
-<<<<<<< HEAD
-works as expected. Currently this crate uses prometheus version `0.9`.
-=======
 works as expected. This crate re-exports the prometheuse crate to make it easier
 to keep versions in sync (see examples). Currently this crate uses prometheus
-version `0.8`.
->>>>>>> 8d7cc3a1
+version `0.9`.
 
 ## Usage
 
